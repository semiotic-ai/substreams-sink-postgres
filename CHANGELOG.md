--- conflicted
+++ resolved
@@ -5,6 +5,19 @@
 The format is based on [Keep a Changelog](https://keepachangelog.com/en/1.0.0/),
 and this project adheres to [Semantic Versioning](https://semver.org/spec/v2.0.0.html).
 
+## v2.5.3
+
+* Refactored internal code to support multiple database drivers.
+
+* **Experimental** `clickhouse` is now supported as a new `clickhouse` is now supported* Added driver abstraction
+
+  You can connect to Clickhouse by using the following DSN:
+
+  - Not encrypted: `clickhouse://<host>:9000/<database>?username=<user>&password=<password>`
+  - Encrypted: `clickhouse://<host>:9440/<database>?secure=true&skip_verify=true&username=<user>&password=<password>`
+
+  If you want to send custom args to the connection, you can use by sending as query params.
+
 ## v2.5.2
 
 ### Changed
@@ -57,27 +70,8 @@
 * Added newer method of populating the database via CSV (thanks [@gusinacio](https://github.com/gusinacio)!).
 
   Newer commands:
-<<<<<<< HEAD
     - `generate-csv`: Generates CSVs for each table
     - `inject-csv`: Injects generated CSV rows for `<table>`
-=======
-  - `generate_csv`: Generates CSVs for each table
-  - `insert_csv`: Injects generated CSV rows for <table>
-  - `inject_cursor`: Injects the cursor from a file into database
-
-
-* Added driver abstraction
-
-* Added Clickhouse as the second driver.
-
-You can connect to Clickhouse by using the following DSN:
-
-- Not encrypted: `clickhouse://<host>:9000/<database>?username=<user>&password=<password>`
-- Encrypted: `clickhouse://<host>:9440/<database>?secure=true&skip_verify=true&username=<user>&password=<password>`
-
-If you want to send custom args to the connection, you can use by sending as query params.
-
->>>>>>> 9d217de4
 
 ## v2.4.0
 
