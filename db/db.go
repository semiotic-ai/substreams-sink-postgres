--- conflicted
+++ resolved
@@ -274,17 +274,6 @@
 }
 
 func (l *Loader) GetCreateCursorsTableSQL() string {
-<<<<<<< HEAD
-	return fmt.Sprintf(cli.Dedent(`
-		create table if not exists %s.%s
-		(
-			id         text not null constraint cursor_pk primary key,
-			cursor     text,
-			block_num  bigint,
-			block_id   text
-		);
-	`), EscapeIdentifier(l.schema), EscapeIdentifier(CURSORS_TABLE))
-=======
 	return l.getDialect().GetCreateCursorQuery(l.schema)
 }
 
@@ -300,5 +289,4 @@
 		return nil, UnknownDriverError{Driver: dt}
 	}
 	return d, nil
->>>>>>> 137bb2f9
 }